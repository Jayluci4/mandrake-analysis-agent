{
  "permissions": {
    "allow": [
      "Bash(npm create:*)",
      "Bash(mkdir:*)",
      "Bash(npm install:*)",
      "Bash(npm run dev:*)",
      "Bash(npx vite:*)",
      "Bash(cp:*)",
      "Bash(npm run lint)",
      "Bash(^C)",
      "Bash(curl:*)",
      "Bash(taskkill:*)",
      "Bash(ls:*)",
      "Bash(rm:*)",
      "Bash(git init:*)",
      "Bash(git remote add:*)",
      "Bash(git add:*)",
      "Bash(git branch:*)",
      "Bash(git push:*)",
      "Bash(ssh:*)",
      "Bash(git remote set-url:*)",
<<<<<<< HEAD
      "Bash(git merge:*)"
=======
      "Bash(grep:*)",
      "Bash(find:*)",
      "Bash(sed:*)",
      "Bash(vercel:*)",
      "Bash(npm run build:*)",
      "Bash(git checkout:*)"
>>>>>>> 89b9e95b
    ],
    "deny": []
  }
}<|MERGE_RESOLUTION|>--- conflicted
+++ resolved
@@ -20,16 +20,13 @@
       "Bash(git push:*)",
       "Bash(ssh:*)",
       "Bash(git remote set-url:*)",
-<<<<<<< HEAD
-      "Bash(git merge:*)"
-=======
+      "Bash(git merge:*)",
       "Bash(grep:*)",
       "Bash(find:*)",
       "Bash(sed:*)",
       "Bash(vercel:*)",
       "Bash(npm run build:*)",
       "Bash(git checkout:*)"
->>>>>>> 89b9e95b
     ],
     "deny": []
   }
